use std::collections::HashSet;

use coarsetime::{Duration, UnixTimeStamp};
use ct_codecs::{Base64UrlSafeNoPadding, Decoder, Encoder, Hex};
use rand::RngCore;

use crate::{claims::DEFAULT_TIME_TOLERANCE_SECS, error::*};

pub const DEFAULT_MAX_TOKEN_LENGTH: usize = 1_000_000;

/// Additional features to enable during verification.
/// Signatures and token expiration are already automatically verified.
#[derive(Clone, Debug, PartialEq, Eq)]
pub struct VerificationOptions {
    /// Reject tokens created before the given date
    ///
    /// For a given user, the time of the last successful authentication can be
    /// kept in a database, and `reject_before` can then be used to reject
    /// older (replayed) tokens.
    pub reject_before: Option<UnixTimeStamp>,

    /// Accept tokens created with a date in the future
    pub accept_future: bool,

    /// Require a specific subject to be present
    pub required_subject: Option<String>,

    /// Require a specific key identifier to be present
    pub required_key_id: Option<String>,

<<<<<<< HEAD
    /// Require a specific public key to be present
    pub required_public_key: Option<String>,

    /// Require a specific signature type
    pub required_signature_type: Option<String>,

    /// Require a specific content type
    pub required_content_type: Option<String>,

=======
>>>>>>> 4369243d
    /// Require a specific nonce to be present
    pub required_nonce: Option<String>,

    /// Require the issuer to be present in the set
    pub allowed_issuers: Option<HashSet<String>>,

    /// Require the audience to be present in the set
    pub allowed_audiences: Option<HashSet<String>>,

    /// How much clock drift to tolerate when verifying token timestamps
    /// Default is 15 minutes, to work around common issues with clocks that are not perfectly accurate
    pub time_tolerance: Option<Duration>,

    /// Reject tokens created more than `max_validity` ago
    pub max_validity: Option<Duration>,

    /// Maximum token length to accept
    pub max_token_length: Option<usize>,

    /// Maximum unsafe, untrusted, unverified JWT header length to accept
    pub max_header_length: Option<usize>,

    /// Change the current time. Only used for testing.
    pub artificial_time: Option<UnixTimeStamp>,
}

impl Default for VerificationOptions {
    fn default() -> Self {
        Self {
            reject_before: None,
            accept_future: false,
            required_subject: None,
            required_key_id: None,
<<<<<<< HEAD
            required_public_key: None,
            required_signature_type: None,
            required_content_type: None,
=======
>>>>>>> 4369243d
            required_nonce: None,
            allowed_issuers: None,
            allowed_audiences: None,
            time_tolerance: Some(Duration::from_secs(DEFAULT_TIME_TOLERANCE_SECS)),
            max_validity: None,
            max_token_length: Some(DEFAULT_MAX_TOKEN_LENGTH),
            max_header_length: None,
            artificial_time: None,
        }
    }
}

/// Options for header creation when constructing a token.
#[derive(Debug, Clone, Default)]
pub struct HeaderOptions {
    /// The contents of the content type (`cty`) field in the JWT header. If set
    /// to `None`, this field is not present on the serialized JWT.
    pub content_type: Option<String>,
    /// The contents of the signature type (`typ`) field in the JWT header. If
    /// set to `None`, the serialized JWT's `typ` field will contain the string
    /// "JWT".
    pub signature_type: Option<String>,
}

#[derive(Debug, Clone, Default)]
pub enum Salt {
    /// No salt. This is the default.
    #[default]
    None,
    /// A salt to be used for signing tokens.
    Signer(Vec<u8>),
    /// A salt to be used for verifying tokens.
    Verifier(Vec<u8>),
}

impl Salt {
    /// Get the length of the salt.
    pub fn len(&self) -> usize {
        match self {
            Salt::None => 0,
            Salt::Signer(s) => s.len(),
            Salt::Verifier(s) => s.len(),
        }
    }

    /// Generate a new random salt.
    pub fn generate() -> Self {
        let mut salt = vec![0u8; 32];
        rand::thread_rng().fill_bytes(&mut salt);
        Salt::Signer(salt)
    }
}

impl AsRef<[u8]> for Salt {
    /// Get the salt as a byte slice.
    fn as_ref(&self) -> &[u8] {
        match self {
            Salt::None => &[],
            Salt::Signer(s) => s,
            Salt::Verifier(s) => s,
        }
    }
}

/// Unsigned metadata about a key to be attached to tokens.
/// This information can be freely tampered with by an intermediate party.
/// Most applications should not need to use this.
#[derive(Debug, Clone, Default)]
pub struct KeyMetadata {
    pub(crate) key_set_url: Option<String>,
    pub(crate) public_key: Option<String>,
    pub(crate) certificate_url: Option<String>,
    pub(crate) certificate_sha1_thumbprint: Option<String>,
    pub(crate) certificate_sha256_thumbprint: Option<String>,
    pub(crate) salt: Salt,
}

impl KeyMetadata {
    /// Add a salt to the metadata
    pub fn with_salt(mut self, salt: Salt) -> Self {
        self.salt = salt;
        self
    }

    /// Add a key set URL to the metadata ("jku")
    pub fn with_key_set_url(mut self, key_set_url: impl ToString) -> Self {
        self.key_set_url = Some(key_set_url.to_string());
        self
    }

    /// Add a public key to the metadata ("jwk")
    pub fn with_public_key(mut self, public_key: impl ToString) -> Self {
        self.public_key = Some(public_key.to_string());
        self
    }

    /// Add a certificate URL to the metadata ("x5u")
    pub fn with_certificate_url(mut self, certificate_url: impl ToString) -> Self {
        self.certificate_url = Some(certificate_url.to_string());
        self
    }

    /// Add a certificate SHA-1 thumbprint to the metadata ("x5t")
    pub fn with_certificate_sha1_thumbprint(
        mut self,
        certificate_sha1_thumbprint: impl ToString,
    ) -> Result<Self, Error> {
        let thumbprint = certificate_sha1_thumbprint.to_string();
        let mut bin = [0u8; 20];
        if thumbprint.len() == 40 {
            ensure!(
                Hex::decode(&mut bin, &thumbprint, None)?.len() == bin.len(),
                JWTError::InvalidCertThumprint
            );
            let thumbprint = Base64UrlSafeNoPadding::encode_to_string(bin)?;
            self.certificate_sha1_thumbprint = Some(thumbprint);
            return Ok(self);
        }
        ensure!(
            Base64UrlSafeNoPadding::decode(&mut bin, &thumbprint, None)?.len() == bin.len(),
            JWTError::InvalidCertThumprint
        );
        self.certificate_sha1_thumbprint = Some(thumbprint);
        Ok(self)
    }

    /// Add a certificate SHA-256 thumbprint to the metadata ("x5t#256")
    pub fn with_certificate_sha256_thumbprint(
        mut self,
        certificate_sha256_thumbprint: impl ToString,
    ) -> Result<Self, Error> {
        let thumbprint = certificate_sha256_thumbprint.to_string();
        let mut bin = [0u8; 32];
        if thumbprint.len() == 64 {
            ensure!(
                Hex::decode(&mut bin, &thumbprint, None)?.len() == bin.len(),
                JWTError::InvalidCertThumprint
            );
            let thumbprint = Base64UrlSafeNoPadding::encode_to_string(bin)?;
            self.certificate_sha256_thumbprint = Some(thumbprint);
            return Ok(self);
        }
        ensure!(
            Base64UrlSafeNoPadding::decode(&mut bin, &thumbprint, None)?.len() == bin.len(),
            JWTError::InvalidCertThumprint
        );
        self.certificate_sha256_thumbprint = Some(thumbprint);
        Ok(self)
    }
}

#[inline(never)]
pub(crate) fn timingsafe_eq(a: &[u8], b: &[u8]) -> bool {
    if a.len() != b.len() {
        return false;
    }
    a.iter().zip(b.iter()).fold(0, |c, (x, y)| c | (x ^ y)) == 0
}<|MERGE_RESOLUTION|>--- conflicted
+++ resolved
@@ -28,18 +28,12 @@
     /// Require a specific key identifier to be present
     pub required_key_id: Option<String>,
 
-<<<<<<< HEAD
-    /// Require a specific public key to be present
-    pub required_public_key: Option<String>,
-
     /// Require a specific signature type
     pub required_signature_type: Option<String>,
 
     /// Require a specific content type
     pub required_content_type: Option<String>,
 
-=======
->>>>>>> 4369243d
     /// Require a specific nonce to be present
     pub required_nonce: Option<String>,
 
@@ -73,12 +67,8 @@
             accept_future: false,
             required_subject: None,
             required_key_id: None,
-<<<<<<< HEAD
-            required_public_key: None,
             required_signature_type: None,
             required_content_type: None,
-=======
->>>>>>> 4369243d
             required_nonce: None,
             allowed_issuers: None,
             allowed_audiences: None,
